[build-system]
<<<<<<< HEAD
build-backend = "flit_core.buildapi"
requires = [
  "flit_core<4,>=3.2",
=======
build-backend = "hatchling.build"
requires = [
  "hatch-vcs",
  "hatchling",
>>>>>>> cbf5660a
]

[project]
name = "cherry-picker"
readme = "readme.rst"
maintainers = [{ name = "Python Core Developers", email = "core-workflow@python.org" }]
authors = [{ name = "Mariatta Wijaya", email = "mariatta@python.org" }]
requires-python = ">=3.8"
classifiers = [
  "Intended Audience :: Developers",
  "License :: OSI Approved :: Apache Software License",
  "Programming Language :: Python :: 3 :: Only",
  "Programming Language :: Python :: 3.8",
  "Programming Language :: Python :: 3.9",
  "Programming Language :: Python :: 3.10",
  "Programming Language :: Python :: 3.11",
  "Programming Language :: Python :: 3.12",
]
dynamic = [
  "description",
  "version",
]
dependencies = [
  "click>=6",
  "gidgethub",
  "requests",
  'tomli>=1.1; python_version < "3.11"',
]
[project.optional-dependencies]
dev = [
  "pytest",
  "pytest-cov",
]
[project.urls]
"Homepage" = "https://github.com/python/cherry-picker"
[project.scripts]
cherry_picker = "cherry_picker.cherry_picker:cherry_pick_cli"

<<<<<<< HEAD
[tool.isort]
profile = "black"
=======
[tool.hatch.version]
source = "vcs"
# Change regex to match tags like "cherry-picker-v2.2.0".
tag-pattern = '^cherry-picker-(?P<version>[vV]?\d+(?:\.\d+){0,2}[^\+]*)(?:\+.*)?$'

[tool.hatch.version.raw-options]
local_scheme = "no-local-version"
>>>>>>> cbf5660a
<|MERGE_RESOLUTION|>--- conflicted
+++ resolved
@@ -1,14 +1,8 @@
 [build-system]
-<<<<<<< HEAD
-build-backend = "flit_core.buildapi"
-requires = [
-  "flit_core<4,>=3.2",
-=======
 build-backend = "hatchling.build"
 requires = [
   "hatch-vcs",
   "hatchling",
->>>>>>> cbf5660a
 ]
 
 [project]
@@ -47,10 +41,6 @@
 [project.scripts]
 cherry_picker = "cherry_picker.cherry_picker:cherry_pick_cli"
 
-<<<<<<< HEAD
-[tool.isort]
-profile = "black"
-=======
 [tool.hatch.version]
 source = "vcs"
 # Change regex to match tags like "cherry-picker-v2.2.0".
@@ -58,4 +48,6 @@
 
 [tool.hatch.version.raw-options]
 local_scheme = "no-local-version"
->>>>>>> cbf5660a
+
+[tool.isort]
+profile = "black"