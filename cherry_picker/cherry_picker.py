#!/usr/bin/env python3

import collections
import enum
import os
import re
import subprocess
import sys
import webbrowser

import click
import requests
import toml
from gidgethub import sansio

from . import __version__

CREATE_PR_URL_TEMPLATE = (
    "https://api.github.com/repos/{config[team]}/{config[repo]}/pulls"
)
DEFAULT_CONFIG = collections.ChainMap(
    {
        "team": "python",
        "repo": "cpython",
        "check_sha": "7f777ed95a19224294949e1b4ce56bbffcb1fe9f",
        "fix_commit_msg": True,
        "default_branch": "main",
    }
)


WORKFLOW_STATES = enum.Enum(
    "Workflow states",
    """
    FETCHING_UPSTREAM
    FETCHED_UPSTREAM

    CHECKING_OUT_DEFAULT_BRANCH
    CHECKED_OUT_DEFAULT_BRANCH

    CHECKING_OUT_PREVIOUS_BRANCH
    CHECKED_OUT_PREVIOUS_BRANCH

    PUSHING_TO_REMOTE
    PUSHED_TO_REMOTE
    PUSHING_TO_REMOTE_FAILED

    PR_CREATING
    PR_OPENING

    REMOVING_BACKPORT_BRANCH
    REMOVING_BACKPORT_BRANCH_FAILED
    REMOVED_BACKPORT_BRANCH

    BACKPORT_STARTING
    BACKPORT_LOOPING
    BACKPORT_LOOP_START
    BACKPORT_LOOP_END

    ABORTING
    ABORTED
    ABORTING_FAILED

    CONTINUATION_STARTED
    BACKPORTING_CONTINUATION_SUCCEED
    CONTINUATION_FAILED

    BACKPORT_PAUSED

    UNSET
    """,
)


class BranchCheckoutException(Exception):
    def __init__(self, branch_name):
        self.branch_name = branch_name
        super().__init__(f"Error checking out the branch {branch_name}.")


class CherryPickException(Exception):
    pass


class InvalidRepoException(Exception):
    pass


class CherryPicker:

    ALLOWED_STATES = WORKFLOW_STATES.BACKPORT_PAUSED, WORKFLOW_STATES.UNSET
    """The list of states expected at the start of the app."""

    def __init__(
        self,
        pr_remote,
        commit_sha1,
        branches,
        *,
        dry_run=False,
        push=True,
        prefix_commit=True,
        config=DEFAULT_CONFIG,
        chosen_config_path=None,
        auto_pr=True,
    ):

        self.chosen_config_path = chosen_config_path
        """The config reference used in the current runtime.

        It starts with a Git revision specifier, followed by a colon
        and a path relative to the repo root.
        """

        self.config = config
        self.check_repo()  # may raise InvalidRepoException

        self.initial_state = self.get_state_and_verify()
        """The runtime state loaded from the config.

        Used to verify that we resume the process from the valid
        previous state.
        """

        if dry_run:
            click.echo("Dry run requested, listing expected command sequence")

        self.pr_remote = pr_remote
        self.commit_sha1 = commit_sha1
        self.branches = branches
        self.dry_run = dry_run
        self.push = push
        self.auto_pr = auto_pr
        self.prefix_commit = prefix_commit

        # This is set to the PR number when cherry-picker successfully
        # creates a PR through API.
        self.pr_number = None

    def set_paused_state(self):
        """Save paused progress state into Git config."""
        if self.chosen_config_path is not None:
            save_cfg_vals_to_git_cfg(config_path=self.chosen_config_path)
        set_state(WORKFLOW_STATES.BACKPORT_PAUSED)

    def remember_previous_branch(self):
        """Save the current branch into Git config to be able to get back to it later."""
        current_branch = get_current_branch()
        save_cfg_vals_to_git_cfg(previous_branch=current_branch)

    @property
    def upstream(self):
        """Get the remote name to use for upstream branches
        Uses "upstream" if it exists, "origin" otherwise
        """
        cmd = ["git", "remote", "get-url", "upstream"]
        try:
            self.run_cmd(cmd)
        except subprocess.CalledProcessError:
            return "origin"
        return "upstream"

    @property
    def sorted_branches(self):
        """Return the branches to cherry-pick to, sorted by version."""
        return sorted(self.branches, reverse=True, key=version_from_branch)

    @property
    def username(self):
        cmd = ["git", "config", "--get", f"remote.{self.pr_remote}.url"]
        result = self.run_cmd(cmd)
        # implicit ssh URIs use : to separate host from user, others just use /
        username = result.replace(":", "/").split("/")[-2]
        return username

    def get_cherry_pick_branch(self, maint_branch):
        return f"backport-{self.commit_sha1[:7]}-{maint_branch}"

    def get_pr_url(self, base_branch, head_branch):
        return f"https://github.com/{self.config['team']}/{self.config['repo']}/compare/{base_branch}...{self.username}:{head_branch}?expand=1"

    def fetch_upstream(self):
        """git fetch <upstream>"""
        set_state(WORKFLOW_STATES.FETCHING_UPSTREAM)
        cmd = ["git", "fetch", self.upstream, "--no-tags"]
        self.run_cmd(cmd)
        set_state(WORKFLOW_STATES.FETCHED_UPSTREAM)

    def run_cmd(self, cmd):
        assert not isinstance(cmd, str)
        if self.dry_run:
            click.echo(f"  dry-run: {' '.join(cmd)}")
            return
        output = subprocess.check_output(cmd, stderr=subprocess.STDOUT)
        return output.decode("utf-8")

    def checkout_branch(self, branch_name, *, create_branch=False):
        """git checkout [-b] <branch_name>"""
        if create_branch:
            checked_out_branch = self.get_cherry_pick_branch(branch_name)
            cmd = [
                "git",
                "checkout",
                "-b",
                checked_out_branch,
                f"{self.upstream}/{branch_name}",
            ]
        else:
            checked_out_branch = branch_name
            cmd = ["git", "checkout", branch_name]
        try:
            self.run_cmd(cmd)
        except subprocess.CalledProcessError as err:
            click.echo(
                f"Error checking out the branch {branch_name}."
            )
            click.echo(err.output)
<<<<<<< HEAD
            raise BranchCheckoutException(self.get_cherry_pick_branch(branch_name))
=======
            raise BranchCheckoutException(
                f"Error checking out the branch {branch_name}."
            )
>>>>>>> e23848b2

    def get_commit_message(self, commit_sha):
        """
        Return the commit message for the current commit hash,
        replace #<PRID> with GH-<PRID>
        """
        cmd = ["git", "show", "-s", "--format=%B", commit_sha]
        try:
            message = self.run_cmd(cmd).strip()
        except subprocess.CalledProcessError as err:
            click.echo(f"Error getting commit message for {commit_sha}")
            click.echo(err.output)
            raise CherryPickException(f"Error getting commit message for {commit_sha}")
        if self.config["fix_commit_msg"]:
            return message.replace("#", "GH-")
        else:
            return message

    def checkout_default_branch(self):
        """git checkout default branch"""
        set_state(WORKFLOW_STATES.CHECKING_OUT_DEFAULT_BRANCH)

        self.checkout_branch(self.config["default_branch"])

        set_state(WORKFLOW_STATES.CHECKED_OUT_DEFAULT_BRANCH)

    def checkout_previous_branch(self):
        """git checkout previous branch"""
        set_state(WORKFLOW_STATES.CHECKING_OUT_PREVIOUS_BRANCH)

        previous_branch = load_val_from_git_cfg("previous_branch")
        if previous_branch is None:
            self.checkout_default_branch()
            return

        self.checkout_branch(previous_branch)

        set_state(WORKFLOW_STATES.CHECKED_OUT_PREVIOUS_BRANCH)

    def status(self):
        """
        git status
        :return:
        """
        cmd = ["git", "status"]
        return self.run_cmd(cmd)

    def cherry_pick(self):
        """git cherry-pick -x <commit_sha1>"""
        cmd = ["git", "cherry-pick", "-x", self.commit_sha1]
        try:
            click.echo(self.run_cmd(cmd))
        except subprocess.CalledProcessError as err:
            click.echo(f"Error cherry-pick {self.commit_sha1}.")
            click.echo(err.output)
            raise CherryPickException(f"Error cherry-pick {self.commit_sha1}.")

    def get_exit_message(self, branch):
        return f"""
Failed to cherry-pick {self.commit_sha1} into {branch} \u2639
... Stopping here.

To continue and resolve the conflict:
    $ cherry_picker --status  # to find out which files need attention
    # Fix the conflict
    $ cherry_picker --status  # should now say 'all conflict fixed'
    $ cherry_picker --continue

To abort the cherry-pick and cleanup:
    $ cherry_picker --abort
"""

    def amend_commit_message(self, cherry_pick_branch):
        """prefix the commit message with (X.Y)"""

        commit_prefix = ""
        if self.prefix_commit:
            commit_prefix = f"[{get_base_branch(cherry_pick_branch)}] "
        updated_commit_message = f"""{commit_prefix}{self.get_commit_message(self.commit_sha1)}
(cherry picked from commit {self.commit_sha1})


Co-authored-by: {get_author_info_from_short_sha(self.commit_sha1)}"""
        if self.dry_run:
            click.echo(f"  dry-run: git commit --amend -m '{updated_commit_message}'")
        else:
            cmd = ["git", "commit", "--amend", "-m", updated_commit_message]
            try:
                self.run_cmd(cmd)
            except subprocess.CalledProcessError as cpe:
                click.echo("Failed to amend the commit message \u2639")
                click.echo(cpe.output)
        return updated_commit_message

    def push_to_remote(self, base_branch, head_branch, commit_message=""):
        """git push <origin> <branchname>"""
        set_state(WORKFLOW_STATES.PUSHING_TO_REMOTE)

        cmd = ["git", "push"]
        if head_branch.startswith("backport-"):
            # Overwrite potential stale backport branches with extreme prejudice.
            cmd.append("--force-with-lease")
        cmd += [self.pr_remote, f"{head_branch}:{head_branch}"]
        try:
            self.run_cmd(cmd)
            set_state(WORKFLOW_STATES.PUSHED_TO_REMOTE)
        except subprocess.CalledProcessError as cpe:
            click.echo(f"Failed to push to {self.pr_remote} \u2639")
            click.echo(cpe.output)
            set_state(WORKFLOW_STATES.PUSHING_TO_REMOTE_FAILED)
        else:
            if not self.auto_pr:
                return
            gh_auth = os.getenv("GH_AUTH")
            if gh_auth:
                set_state(WORKFLOW_STATES.PR_CREATING)
                self.create_gh_pr(
                    base_branch,
                    head_branch,
                    commit_message=commit_message,
                    gh_auth=gh_auth,
                )
            else:
                set_state(WORKFLOW_STATES.PR_OPENING)
                self.open_pr(self.get_pr_url(base_branch, head_branch))

    def create_gh_pr(self, base_branch, head_branch, *, commit_message, gh_auth):
        """
        Create PR in GitHub
        """
        request_headers = sansio.create_headers(self.username, oauth_token=gh_auth)
        title, body = normalize_commit_message(commit_message)
        if not self.prefix_commit:
            title = f"[{base_branch}] {title}"
        data = {
            "title": title,
            "body": body,
            "head": f"{self.username}:{head_branch}",
            "base": base_branch,
            "maintainer_can_modify": True,
        }
        url = CREATE_PR_URL_TEMPLATE.format(config=self.config)
        response = requests.post(url, headers=request_headers, json=data)
        if response.status_code == requests.codes.created:
            response_data = response.json()
            click.echo(f"Backport PR created at {response_data['html_url']}")
            self.pr_number = response_data['number']
        else:
            click.echo(response.status_code)
            click.echo(response.text)

    def open_pr(self, url):
        """
        open url in the web browser
        """
        if self.dry_run:
            click.echo(f"  dry-run: Create new PR: {url}")
        else:
            click.echo("Backport PR URL:")
            click.echo(url)
            webbrowser.open_new_tab(url)

    def delete_branch(self, branch):
        cmd = ["git", "branch", "-D", branch]
        return self.run_cmd(cmd)

    def cleanup_branch(self, branch):
        """Remove the temporary backport branch.

        Switch to the default branch before that.
        """
        set_state(WORKFLOW_STATES.REMOVING_BACKPORT_BRANCH)
        try:
            self.checkout_previous_branch()
        except BranchCheckoutException:
            click.echo(f"branch {branch} NOT deleted.")
            set_state(WORKFLOW_STATES.REMOVING_BACKPORT_BRANCH_FAILED)
            return
        try:
            self.delete_branch(branch)
        except subprocess.CalledProcessError:
            click.echo(f"branch {branch} NOT deleted.")
            set_state(WORKFLOW_STATES.REMOVING_BACKPORT_BRANCH_FAILED)
        else:
            click.echo(f"branch {branch} has been deleted.")
            set_state(WORKFLOW_STATES.REMOVED_BACKPORT_BRANCH)

    def backport(self):
        if not self.branches:
            raise click.UsageError("At least one branch must be specified.")
        set_state(WORKFLOW_STATES.BACKPORT_STARTING)
        self.fetch_upstream()
        self.remember_previous_branch()

        set_state(WORKFLOW_STATES.BACKPORT_LOOPING)
        for maint_branch in self.sorted_branches:
            set_state(WORKFLOW_STATES.BACKPORT_LOOP_START)
            click.echo(f"Now backporting '{self.commit_sha1}' into '{maint_branch}'")

            cherry_pick_branch = self.get_cherry_pick_branch(maint_branch)
<<<<<<< HEAD
            try:
                self.checkout_branch(maint_branch)
            except BranchCheckoutException:
                self.checkout_default_branch()
                reset_stored_config_ref()
                reset_state()
                raise
=======
            self.checkout_branch(maint_branch, create_branch=True)
>>>>>>> e23848b2
            commit_message = ""
            try:
                self.cherry_pick()
                commit_message = self.amend_commit_message(cherry_pick_branch)
            except subprocess.CalledProcessError as cpe:
                click.echo(cpe.output)
                click.echo(self.get_exit_message(maint_branch))
            except CherryPickException:
                click.echo(self.get_exit_message(maint_branch))
                self.set_paused_state()
                raise
            else:
                if self.push:
                    self.push_to_remote(
                        maint_branch, cherry_pick_branch, commit_message
                    )
                    self.cleanup_branch(cherry_pick_branch)
                else:
                    click.echo(
                        f"""
Finished cherry-pick {self.commit_sha1} into {cherry_pick_branch} \U0001F600
--no-push option used.
... Stopping here.
To continue and push the changes:
    $ cherry_picker --continue

To abort the cherry-pick and cleanup:
    $ cherry_picker --abort
"""
                    )
                    self.set_paused_state()
                    return  # to preserve the correct state
            set_state(WORKFLOW_STATES.BACKPORT_LOOP_END)
        reset_stored_previous_branch()
        reset_state()

    def abort_cherry_pick(self):
        """
        run `git cherry-pick --abort` and then clean up the branch
        """
        if self.initial_state != WORKFLOW_STATES.BACKPORT_PAUSED:
            raise ValueError("One can only abort a paused process.")

        cmd = ["git", "cherry-pick", "--abort"]
        try:
            set_state(WORKFLOW_STATES.ABORTING)
            click.echo(self.run_cmd(cmd))
            set_state(WORKFLOW_STATES.ABORTED)
        except subprocess.CalledProcessError as cpe:
            click.echo(cpe.output)
            set_state(WORKFLOW_STATES.ABORTING_FAILED)
        # only delete backport branch created by cherry_picker.py
        if get_current_branch().startswith("backport-"):
            self.cleanup_branch(get_current_branch())

        reset_stored_previous_branch()
        reset_stored_config_ref()
        reset_state()

    def continue_cherry_pick(self):
        """
        git push origin <current_branch>
        open the PR
        clean up branch
        """
        if self.initial_state != WORKFLOW_STATES.BACKPORT_PAUSED:
            raise ValueError("One can only continue a paused process.")

        cherry_pick_branch = get_current_branch()
        if cherry_pick_branch.startswith("backport-"):
            set_state(WORKFLOW_STATES.CONTINUATION_STARTED)
            # amend the commit message, prefix with [X.Y]
            base = get_base_branch(cherry_pick_branch)
            short_sha = cherry_pick_branch[
                cherry_pick_branch.index("-") + 1 : cherry_pick_branch.index(base) - 1
            ]
            full_sha = get_full_sha_from_short(short_sha)
            commit_message = self.get_commit_message(short_sha)
            co_author_info = (
                f"Co-authored-by: {get_author_info_from_short_sha(short_sha)}"
            )
            updated_commit_message = f"""[{base}] {commit_message}.
(cherry picked from commit {full_sha})


{co_author_info}"""
            if self.dry_run:
                click.echo(
                    f"  dry-run: git commit -a -m '{updated_commit_message}' --allow-empty"
                )
            else:
                cmd = [
                    "git",
                    "commit",
                    "-a",
                    "-m",
                    updated_commit_message,
                    "--allow-empty",
                ]
                self.run_cmd(cmd)

            self.push_to_remote(base, cherry_pick_branch)

            self.cleanup_branch(cherry_pick_branch)

            click.echo("\nBackport PR:\n")
            click.echo(updated_commit_message)
            set_state(WORKFLOW_STATES.BACKPORTING_CONTINUATION_SUCCEED)

        else:
            click.echo(
                f"Current branch ({cherry_pick_branch}) is not a backport branch.  Will not continue. \U0001F61B"
            )
            set_state(WORKFLOW_STATES.CONTINUATION_FAILED)

        reset_stored_previous_branch()
        reset_stored_config_ref()
        reset_state()

    def check_repo(self):
        """
        Check that the repository is for the project we're configured to operate on.

        This function performs the check by making sure that the sha specified in the config
        is present in the repository that we're operating on.
        """
        try:
            validate_sha(self.config["check_sha"])
        except ValueError:
            raise InvalidRepoException()

    def get_state_and_verify(self):
        """Return the run progress state stored in the Git config.

        Raises ValueError if the retrieved state is not of a form that
                          cherry_picker would have stored in the config.
        """
        try:
            state = get_state()
        except KeyError as ke:

            class state:
                name = str(ke.args[0])

        if state not in self.ALLOWED_STATES:
            raise ValueError(
                f"Run state cherry-picker.state={state.name} in Git config "
                "is not known.\nPerhaps it has been set by a newer "
                "version of cherry-picker. Try upgrading.\n"
                "Valid states are: "
                f'{", ".join(s.name for s in self.ALLOWED_STATES)}. '
                "If this looks suspicious, raise an issue at "
                "https://github.com/python/cherry-picker/issues/new.\n"
                "As the last resort you can reset the runtime state "
                "stored in Git config using the following command: "
                "`git config --local --remove-section cherry-picker`"
            )
        return state


CONTEXT_SETTINGS = dict(help_option_names=["-h", "--help"])


@click.command(context_settings=CONTEXT_SETTINGS)
@click.version_option(version=__version__)
@click.option(
    "--dry-run", is_flag=True, help="Prints out the commands, but not executed."
)
@click.option(
    "--pr-remote",
    "pr_remote",
    metavar="REMOTE",
    help="git remote to use for PR branches",
    default="origin",
)
@click.option(
    "--abort",
    "abort",
    flag_value=True,
    default=None,
    help="Abort current cherry-pick and clean up branch",
)
@click.option(
    "--continue",
    "abort",
    flag_value=False,
    default=None,
    help="Continue cherry-pick, push, and clean up branch",
)
@click.option(
    "--status",
    "status",
    flag_value=True,
    default=None,
    help="Get the status of cherry-pick",
)
@click.option(
    "--push/--no-push",
    "push",
    is_flag=True,
    default=True,
    help="Changes won't be pushed to remote",
)
@click.option(
    "--auto-pr/--no-auto-pr",
    "auto_pr",
    is_flag=True,
    default=True,
    help=(
        "If auto PR is enabled, cherry-picker will automatically open a PR"
        " through API if GH_AUTH env var is set, or automatically open the PR"
        " creation page in the web browser otherwise."
    ),
)
@click.option(
    "--config-path",
    "config_path",
    metavar="CONFIG-PATH",
    help=(
        "Path to config file, .cherry_picker.toml "
        "from project root by default. You can prepend "
        "a colon-separated Git 'commitish' reference."
    ),
    default=None,
)
@click.argument("commit_sha1", nargs=1, default="")
@click.argument("branches", nargs=-1)
@click.pass_context
def cherry_pick_cli(
    ctx,
    dry_run,
    pr_remote,
    abort,
    status,
    push,
    auto_pr,
    config_path,
    commit_sha1,
    branches,
):
    """cherry-pick COMMIT_SHA1 into target BRANCHES."""

    click.echo("\U0001F40D \U0001F352 \u26CF")

    chosen_config_path, config = load_config(config_path)

    try:
        cherry_picker = CherryPicker(
            pr_remote,
            commit_sha1,
            branches,
            dry_run=dry_run,
            push=push,
            auto_pr=auto_pr,
            config=config,
            chosen_config_path=chosen_config_path,
        )
    except InvalidRepoException:
        click.echo(f"You're not inside a {config['repo']} repo right now! \U0001F645")
        sys.exit(-1)
    except ValueError as exc:
        ctx.fail(exc)

    if abort is not None:
        if abort:
            cherry_picker.abort_cherry_pick()
        else:
            cherry_picker.continue_cherry_pick()

    elif status:
        click.echo(cherry_picker.status())
    else:
        try:
            cherry_picker.backport()
        except BranchCheckoutException:
            sys.exit(-1)
        except CherryPickException:
            sys.exit(-1)


def get_base_branch(cherry_pick_branch):
    """
    return '2.7' from 'backport-sha-2.7'

    raises ValueError if the specified branch name is not of a form that
        cherry_picker would have created
    """
    prefix, sha, base_branch = cherry_pick_branch.split("-", 2)

    if prefix != "backport":
        raise ValueError(
            'branch name is not prefixed with "backport-".  Is this a cherry_picker branch?'
        )

    if not re.match("[0-9a-f]{7,40}", sha):
        raise ValueError(f"branch name has an invalid sha: {sha}")

    # Validate that the sha refers to a valid commit within the repo
    # Throws a ValueError if the sha is not present in the repo
    validate_sha(sha)

    # Subject the parsed base_branch to the same tests as when we generated it
    # This throws a ValueError if the base_branch doesn't meet our requirements
    version_from_branch(base_branch)

    return base_branch


def validate_sha(sha):
    """
    Validate that a hexdigest sha is a valid commit in the repo

    raises ValueError if the sha does not reference a commit within the repo
    """
    cmd = ["git", "log", "-r", sha]
    try:
        subprocess.check_output(cmd, stderr=subprocess.STDOUT)
    except subprocess.SubprocessError:
        raise ValueError(
            f"The sha listed in the branch name, {sha}, is not present in the repository"
        )


def version_from_branch(branch):
    """
    return version information from a git branch name
    """
    try:
        return tuple(
            map(
                int,
                re.match(r"^.*(?P<version>\d+(\.\d+)+).*$", branch)
                .groupdict()["version"]
                .split("."),
            )
        )
    except AttributeError as attr_err:
        raise ValueError(
            f"Branch {branch} seems to not have a version in its name."
        ) from attr_err


def get_current_branch():
    """
    Return the current branch
    """
    cmd = ["git", "rev-parse", "--abbrev-ref", "HEAD"]
    output = subprocess.check_output(cmd, stderr=subprocess.STDOUT)
    return output.strip().decode("utf-8")


def get_full_sha_from_short(short_sha):
    cmd = ["git", "log", "-1", "--format=%H", short_sha]
    output = subprocess.check_output(cmd, stderr=subprocess.STDOUT)
    full_sha = output.strip().decode("utf-8")
    return full_sha


def get_author_info_from_short_sha(short_sha):
    cmd = ["git", "log", "-1", "--format=%aN <%ae>", short_sha]
    output = subprocess.check_output(cmd, stderr=subprocess.STDOUT)
    author = output.strip().decode("utf-8")
    return author


def normalize_commit_message(commit_message):
    """
    Return a tuple of title and body from the commit message
    """
    split_commit_message = commit_message.split("\n")
    title = split_commit_message[0]
    body = "\n".join(split_commit_message[1:])
    return title, body.lstrip("\n")


def is_git_repo():
    """Check whether the current folder is a Git repo."""
    cmd = "git", "rev-parse", "--git-dir"
    try:
        subprocess.run(cmd, stdout=subprocess.DEVNULL, check=True)
        return True
    except subprocess.CalledProcessError:
        return False


def find_config(revision):
    """Locate and return the default config for current revision."""
    if not is_git_repo():
        return None

    cfg_path = f"{revision}:.cherry_picker.toml"
    cmd = "git", "cat-file", "-t", cfg_path

    try:
        output = subprocess.check_output(cmd, stderr=subprocess.STDOUT)
        path_type = output.strip().decode("utf-8")
        return cfg_path if path_type == "blob" else None
    except subprocess.CalledProcessError:
        return None


def load_config(path=None):
    """Choose and return the config path and it's contents as dict."""
    # NOTE: Initially I wanted to inherit Path to encapsulate Git access
    # there but there's no easy way to subclass pathlib.Path :(
    head_sha = get_sha1_from("HEAD")
    revision = head_sha
    saved_config_path = load_val_from_git_cfg("config_path")
    if not path and saved_config_path is not None:
        path = saved_config_path

    if path is None:
        path = find_config(revision=revision)
    else:
        if ":" not in path:
            path = f"{head_sha}:{path}"

            revision, _col, _path = path.partition(":")
            if not revision:
                revision = head_sha

    config = DEFAULT_CONFIG

    if path is not None:
        config_text = from_git_rev_read(path)
        d = toml.loads(config_text)
        config = config.new_child(d)

    return path, config


def get_sha1_from(commitish):
    """Turn 'commitish' into its sha1 hash."""
    cmd = ["git", "rev-parse", commitish]
    return subprocess.check_output(cmd).strip().decode("utf-8")


def reset_stored_config_ref():
    """Remove the config path option from Git config."""
    try:
        wipe_cfg_vals_from_git_cfg("config_path")
    except subprocess.CalledProcessError:
        """Config file pointer is not stored in Git config."""


def reset_stored_previous_branch():
    """Remove the previous branch information from Git config."""
    wipe_cfg_vals_from_git_cfg("previous_branch")


def reset_state():
    """Remove the progress state from Git config."""
    wipe_cfg_vals_from_git_cfg("state")


def set_state(state):
    """Save progress state into Git config."""
    save_cfg_vals_to_git_cfg(state=state.name)


def get_state():
    """Retrieve the progress state from Git config."""
    return get_state_from_string(load_val_from_git_cfg("state") or "UNSET")


def save_cfg_vals_to_git_cfg(**cfg_map):
    """Save a set of options into Git config."""
    for cfg_key_suffix, cfg_val in cfg_map.items():
        cfg_key = f'cherry-picker.{cfg_key_suffix.replace("_", "-")}'
        cmd = "git", "config", "--local", cfg_key, cfg_val
        subprocess.check_call(cmd, stderr=subprocess.STDOUT)


def wipe_cfg_vals_from_git_cfg(*cfg_opts):
    """Remove a set of options from Git config."""
    for cfg_key_suffix in cfg_opts:
        cfg_key = f'cherry-picker.{cfg_key_suffix.replace("_", "-")}'
        cmd = "git", "config", "--local", "--unset-all", cfg_key
        subprocess.check_call(cmd, stderr=subprocess.STDOUT)


def load_val_from_git_cfg(cfg_key_suffix):
    """Retrieve one option from Git config."""
    cfg_key = f'cherry-picker.{cfg_key_suffix.replace("_", "-")}'
    cmd = "git", "config", "--local", "--get", cfg_key
    try:
        return (
            subprocess.check_output(cmd, stderr=subprocess.DEVNULL)
            .strip()
            .decode("utf-8")
        )
    except subprocess.CalledProcessError:
        return None


def from_git_rev_read(path):
    """Retrieve given file path contents of certain Git revision."""
    if ":" not in path:
        raise ValueError("Path identifier must start with a revision hash.")

    cmd = "git", "show", "-t", path
    try:
        return subprocess.check_output(cmd).rstrip().decode("utf-8")
    except subprocess.CalledProcessError:
        raise ValueError


def get_state_from_string(state_str):
    return WORKFLOW_STATES.__members__[state_str]


if __name__ == "__main__":
    cherry_pick_cli()<|MERGE_RESOLUTION|>--- conflicted
+++ resolved
@@ -215,13 +215,7 @@
                 f"Error checking out the branch {branch_name}."
             )
             click.echo(err.output)
-<<<<<<< HEAD
-            raise BranchCheckoutException(self.get_cherry_pick_branch(branch_name))
-=======
-            raise BranchCheckoutException(
-                f"Error checking out the branch {branch_name}."
-            )
->>>>>>> e23848b2
+            raise BranchCheckoutException(branch_name)
 
     def get_commit_message(self, commit_sha):
         """
@@ -422,17 +416,13 @@
             click.echo(f"Now backporting '{self.commit_sha1}' into '{maint_branch}'")
 
             cherry_pick_branch = self.get_cherry_pick_branch(maint_branch)
-<<<<<<< HEAD
             try:
-                self.checkout_branch(maint_branch)
+                self.checkout_branch(maint_branch, create_branch=True)
             except BranchCheckoutException:
                 self.checkout_default_branch()
                 reset_stored_config_ref()
                 reset_state()
                 raise
-=======
-            self.checkout_branch(maint_branch, create_branch=True)
->>>>>>> e23848b2
             commit_message = ""
             try:
                 self.cherry_pick()
