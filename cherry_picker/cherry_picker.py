--- conflicted
+++ resolved
@@ -259,13 +259,7 @@
     $ cherry_picker --abort
 """
 
-<<<<<<< HEAD
     def get_updated_commit_message(self, cherry_pick_branch):
-=======
-    def amend_commit_message(self, cherry_pick_branch):
-        """prefix the commit message with (X.Y)"""
-
->>>>>>> 6b302ada
         commit_prefix = ""
         if self.prefix_commit:
             commit_prefix = f"[{get_base_branch(cherry_pick_branch)}] "
