--- conflicted
+++ resolved
@@ -19,18 +19,5 @@
       - uses: actions/setup-python@v5
         with:
           python-version: "3.x"
-<<<<<<< HEAD
-          cache: pip
-          cache-dependency-path: .github/workflows/lint.yml
-      - uses: pre-commit/action@v3.0.1
-      - name: Install dependencies
-        run: |
-          python -m pip install --upgrade pip wheel
-          python -m pip install --upgrade safety
-          python -m pip install --editable .
-      - run: safety check
-=======
       - uses: tox-dev/action-pre-commit-uv@v1
-      # Ignore 70612 / CVE-2019-8341, Jinja2 is a safety dep, not ours
-      - run: uvx safety check --ignore 70612
->>>>>>> 962ba5cf
+      - run: uvx safety check